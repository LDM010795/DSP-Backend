--- conflicted
+++ resolved
@@ -192,13 +192,9 @@
 
 # REST Framework Settings
 REST_FRAMEWORK = {
-<<<<<<< HEAD
-    "DEFAULT_AUTHENTICATION_CLASSES": ("backend.custom_auth.JWTAuthentication",),
-=======
     "DEFAULT_AUTHENTICATION_CLASSES": (
-        "rest_framework_simplejwt.authentication.JWTAuthentication",
+        "backend.custom_auth.JWTAuthentication",
     ),
->>>>>>> 82a04c43
     "DEFAULT_PERMISSION_CLASSES": ("rest_framework.permissions.AllowAny",),
 }
 
