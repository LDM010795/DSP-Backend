"""
E-Learning Application URL Configuration

This module defines the complete URL routing structure for the E-Learning application.
It follows a modular approach where each functional area (users, modules, exams)
has its own URL namespace while maintaining clean separation of concerns.

URL Structure:
- /api/token/: Authentication endpoints (JWT token management)
- /api/users/: User management and account operations
- /api/modules/: Learning content and module interactions
- /api/exams/: Examination system and certification management

Architecture Features:
- Modular URL organization with clear namespaces
- Separation of public and authenticated endpoints
- RESTful API design principles
- Comprehensive endpoint coverage for all features

Author: DSP Development Team
Version: 1.0.0
"""

from typing import List
from django.urls import path, include, URLPattern
from rest_framework.routers import DefaultRouter
from rest_framework_simplejwt.views import TokenRefreshView, TokenVerifyView

# Import der Views
from .users import views as user_views
from .modules import views as module_views
from .modules.views import article_processing_views as article_views
from .modules.views import content_processing_views as content_views
from .modules.views import video_url_views as video_views
from .final_exam import views as exam_views

app_name = "elearning"

# --- Authentication and Token Management ---


def _create_users_router() -> DefaultRouter:
    """
    Create and configure the router for user management endpoints.

    Returns:
        Configured DefaultRouter for user CRUD operations
    """
    router = DefaultRouter()
    router.register(r"admin/users", user_views.UserCrudViewSet, basename="admin-users")
    return router


# Initialize user management router
users_router = _create_users_router()

# --- User Management URL Patterns ---

# User management URL patterns
users_urlpatterns: List[URLPattern] = [
    # User authentication and account management
    path("logout/", user_views.LogoutView.as_view(), name="logout"),
    path(
        "set-initial-password/",
        user_views.SetInitialPasswordView.as_view(),
        name="set_initial_password",
    ),
    # External user registration (public endpoint)
    path(
        "register/",
        user_views.ExternalUserRegistrationView.as_view(),
        name="external-register",
    ),
    # User administration endpoints (requires admin privileges)
    path("", include(users_router.urls)),
]

# --- Learning Modules URL Patterns ---

# Learning modules URL patterns
modules_urlpatterns: List[URLPattern] = [
    # Public module endpoints (no authentication required)
    path(
        "public/",
        module_views.ModuleListViewPublic.as_view(),
        name="module-list-public",
    ),
    path(
        "public/<int:pk>/",
        module_views.ModuleDetailViewPublic.as_view(),
        name="module-detail-public",
    ),
    # User-specific module endpoints (authentication required)
    path("user/", module_views.UserModuleListView.as_view(), name="user-module-list"),
    path(
        "user/<int:pk>/",
        module_views.UserModuleDetailView.as_view(),
        name="user-module-detail",
    ),
    # Interactive code execution endpoint
    path(
        "execute/",
        module_views.ExecutePythonCodeView.as_view(),
        name="execute-python-code",
    ),
    # Create Module & Content endpoints
    path("", module_views.ModuleCreateView.as_view(), name="module-create"),
    path("<int:pk>/", module_views.ModuleUpdateView.as_view(), name="module-update"),
    path(
        "<int:pk>/detail/",
        module_views.ModuleDetailAdminView.as_view(),
        name="module-detail-admin",
    ),
    path(
        "<int:pk>/delete/",
        module_views.ModuleDeleteView.as_view(),
        name="module-delete",
    ),
    # Create content
    path("content/", module_views.ContentCreateView.as_view(), name="content-create"),
    # Categories
    path(
        "categories/",
        module_views.CategoryListCreateView.as_view(),
        name="category-list-create",
    ),
    path(
        "categories/<int:pk>/",
        module_views.CategoryUpdateView.as_view(),
        name="category-update",
    ),
    # Create Article endpoint
    path("article/", module_views.ArticleCreateView.as_view(), name="article-create"),
    # Supplementary content
    path(
        "supplementary/",
        module_views.SupplementaryContentCreateView.as_view(),
        name="supplementary-create",
    ),
    # Chapter endpoints
    path("chapters/", module_views.ChapterCreateView.as_view(), name="chapter-create"),
    path(
        "chapters/<int:pk>/",
        module_views.ChapterUpdateView.as_view(),
        name="chapter-update",
    ),
    path(
        "chapters/<int:pk>/detail/",
        module_views.ChapterDetailView.as_view(),
        name="chapter-detail",
    ),
    path("chapters/list/", module_views.ChapterListView.as_view(), name="chapter-list"),
    path(
        "chapters/<int:pk>/delete/",
        module_views.ChapterDeleteView.as_view(),
        name="chapter-delete",
    ),
    # Update endpoints
    path(
        "content/<int:pk>/",
        module_views.ContentUpdateView.as_view(),
        name="content-update",
    ),
    path(
        "article/<int:pk>/",
        module_views.ArticleUpdateView.as_view(),
        name="article-update",
    ),
    # Content Processing endpoints (automatic extraction from Cloud Storage)
    path(
        "content/process-module/",
        content_views.process_module_content,
        name="process-module-content",
    ),
    path(
        "content/available-modules/",
        content_views.get_available_modules,
        name="get-available-modules",
    ),
    path(
        "content/module-statistics/",
        content_views.get_module_statistics,
        name="get-module-statistics",
    ),
    path(
        "content/test-services/",
        content_views.test_all_services,
        name="test-all-services",
    ),
    path(
        "content/process-multiple-modules/",
        content_views.process_multiple_modules,
        name="process-multiple-modules",
    ),
    path(
        "content/cleanup-module/",
        content_views.cleanup_module_content,
        name="cleanup-module-content",
    ),
    # Article Processing endpoints (automatic processing from Cloud URLs)
    path(
        "content/process-article/",
        article_views.process_article_from_cloud,
        name="process-article-from-cloud",
    ),
    path(
        "content/validate-cloud-url/",
        article_views.validate_cloud_url,
        name="validate-cloud-url",
    ),
    # Video Processing endpoints (automatic processing from Cloud URLs)
    path(
        "content/validate-video-url/",
        content_views.validate_video_url,
        name="validate-video-url",
    ),
    # Video presigned URL endpoints (secure video access)
    path("videos/test/", video_views.test_video_endpoint, name="test-video-endpoint"),
    path(
        "videos/<int:content_id>/url/",
        video_views.get_video_presigned_url,
        name="get-video-presigned-url",
    ),
    path(
        "videos/sign/",
        video_views.get_video_presigned_url_by_key,
        name="get-video-presigned-url-by-key",
    ),
    # Generic storage presign alias (can be used for images and other assets as well)
    path(
        "storage/sign/",
        video_views.get_video_presigned_url_by_key,
        name="get-storage-presigned-url-by-key",
    ),
]

# --- Examination System URL Patterns ---

# Examination system URL patterns
exams_urlpatterns: List[URLPattern] = [
    # Student exam management endpoints
    path(
        "my-exams/available/",
        exam_views.AvailableExamsView.as_view(),
        name="my-available-exams",
    ),
    path(
        "my-exams/active/", exam_views.ActiveExamsView.as_view(), name="my-active-exams"
    ),
    path(
        "my-exams/completed/",
        exam_views.CompletedExamsView.as_view(),
        name="my-completed-exams",
    ),
    # Exam administration and management
    path("all/", exam_views.AllExamsListView.as_view(), name="all-exams-list"),
    # Exam execution endpoints
    path("<int:exam_id>/start/", exam_views.StartExamView.as_view(), name="start-exam"),
    path(
        "attempts/<int:attempt_id>/submit/",
        exam_views.SubmitExamView.as_view(),
        name="submit-exam",
    ),
    # Teacher/grader endpoints (requires staff privileges)
    path(
        "teacher/submissions/",
        exam_views.TeacherSubmissionsListView.as_view(),
        name="teacher-submissions",
    ),
    path(
        "teacher/submissions/<int:attempt_id>/grade/",
        exam_views.TeacherGradeAttemptView.as_view(),
        name="teacher-grade-attempt",
    ),
    # Certification management
    path(
        "certification-paths/",
        exam_views.CertificationPathViewSet.as_view({"get": "list"}),
        name="certification-path-list",
    ),
]


# --- Main URL Configuration for E-Learning Application ---

urlpatterns: List[URLPattern] = [
    # Authentication endpoints (JWT token management)
    path(
        "token/",
        user_views.CustomTokenObtainPairView.as_view(),
        name="token_obtain_pair",
    ),
    path("token/refresh/", TokenRefreshView.as_view(), name="token_refresh"),
    path("token/verify/", TokenVerifyView.as_view(), name="token_verify"),
    # Functional area URL includes with proper namespacing
<<<<<<< HEAD
    path('users/', include((users_urlpatterns, 'users'))),
    path('modules/', include((modules_urlpatterns, 'modules'))),
    path('exams/', include((exams_urlpatterns, 'exams'))),

=======
    path("users/", include((users_urlpatterns, "users"))),
    path("modules/", include((modules_urlpatterns, "modules"))),
    path("exams/", include((exams_urlpatterns, "exams"))),
>>>>>>> 82a04c43
]<|MERGE_RESOLUTION|>--- conflicted
+++ resolved
@@ -293,14 +293,8 @@
     path("token/refresh/", TokenRefreshView.as_view(), name="token_refresh"),
     path("token/verify/", TokenVerifyView.as_view(), name="token_verify"),
     # Functional area URL includes with proper namespacing
-<<<<<<< HEAD
     path('users/', include((users_urlpatterns, 'users'))),
     path('modules/', include((modules_urlpatterns, 'modules'))),
     path('exams/', include((exams_urlpatterns, 'exams'))),
 
-=======
-    path("users/", include((users_urlpatterns, "users"))),
-    path("modules/", include((modules_urlpatterns, "modules"))),
-    path("exams/", include((exams_urlpatterns, "exams"))),
->>>>>>> 82a04c43
 ]