--- conflicted
+++ resolved
@@ -45,10 +45,4 @@
         during testing or application reloads.
         """
         super().ready()
-<<<<<<< HEAD
         return
-=======
-
-        # Import signals or perform other initialization logic here
-        # Example: from . import signals  # noqa: F401
->>>>>>> 82a04c43
