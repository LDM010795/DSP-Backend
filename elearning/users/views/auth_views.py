--- conflicted
+++ resolved
@@ -80,11 +80,7 @@
 
             return response
 
-<<<<<<< HEAD
         except Exception as e:
-=======
-        except Exception:
->>>>>>> 82a04c43
             # Log authentication failure
             return Response(
                 {"detail": _("Authentication failed. Please check your credentials.")},
@@ -151,11 +147,7 @@
                 status=status.HTTP_205_RESET_CONTENT,
             )
 
-<<<<<<< HEAD
         except TokenError as e:
-=======
-        except TokenError:
->>>>>>> 82a04c43
             # Even if token is invalid, allow logout to succeed for UX
             return Response(
                 {"detail": _("Successfully logged out (token was invalid).")},
@@ -237,24 +229,16 @@
                     status=status.HTTP_200_OK,
                 )
 
-<<<<<<< HEAD
             except Exception as e:
-=======
-            except Exception:
->>>>>>> 82a04c43
                 return Response(
                     {"detail": _("An error occurred while setting the password.")},
                     status=status.HTTP_500_INTERNAL_SERVER_ERROR,
                 )
 
-<<<<<<< HEAD
         return Response(
             serializer.errors,
             status=status.HTTP_400_BAD_REQUEST
         )
-=======
-        return Response(serializer.errors, status=status.HTTP_400_BAD_REQUEST)
->>>>>>> 82a04c43
 
 
 class ExternalUserRegistrationView(generics.CreateAPIView):
@@ -312,4 +296,7 @@
                 {"detail": _("Registration successful.")},
                 status=status.HTTP_201_CREATED,
             )
-        return Response(serializer.errors, status=status.HTTP_400_BAD_REQUEST)+        return Response(
+            serializer.errors,
+            status=status.HTTP_400_BAD_REQUEST
+        )